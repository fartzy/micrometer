--- conflicted
+++ resolved
@@ -11,16 +11,8 @@
     testImplementation 'io.rest-assured:rest-assured'
     testImplementation 'org.testcontainers:junit-jupiter'
     testImplementation 'org.awaitility:awaitility'
-<<<<<<< HEAD
-}
-=======
 }
 
 dockerTest {
     systemProperty 'otel-collector-image.version', '0.79.0'
-}
-
-// new module in 1.9. This should be removed in later branches.
-japicmp.enabled = false
-downloadBaseline.enabled = false
->>>>>>> 2fbff369
+}