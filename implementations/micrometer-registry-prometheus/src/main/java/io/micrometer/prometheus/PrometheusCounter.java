--- conflicted
+++ resolved
@@ -33,14 +33,13 @@
  * @author Jonatan Ivanov
  */
 public class PrometheusCounter extends AbstractMeter implements Counter {
-<<<<<<< HEAD
+
     private final DoubleAdder count = new DoubleAdder();
+
     private final AtomicReference<Exemplar> exemplar = new AtomicReference<>();
-    @Nullable private final CounterExemplarSampler exemplarSampler;
-=======
 
-    private DoubleAdder count = new DoubleAdder();
->>>>>>> 312eddf6
+    @Nullable
+    private final CounterExemplarSampler exemplarSampler;
 
     PrometheusCounter(Meter.Id id) {
         this(id, null);
@@ -66,8 +65,8 @@
         return count.doubleValue();
     }
 
-<<<<<<< HEAD
-    @Nullable Exemplar exemplar() {
+    @Nullable
+    Exemplar exemplar() {
         return exemplar.get();
     }
 
@@ -82,6 +81,4 @@
         while (next != null && next != prev && !exemplar.compareAndSet(prev, next));
     }
 
-=======
->>>>>>> 312eddf6
 }