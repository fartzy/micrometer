--- conflicted
+++ resolved
@@ -40,19 +40,10 @@
         withType(MavenPublication) {
             pom.withXml {
                 asNode()
-<<<<<<< HEAD
-                        .dependencies
-                        .dependency
-                        .findAll {
-                    ['reactor-core', 'reactor-netty-core'].contains(it.artifactId.text())
-                }
-                .each { it.parent().remove(it) }
-=======
                     .dependencies
                     .dependency
-                    .findAll { ['reactor-core', 'reactor-netty'].contains(it.artifactId.text()) }
+                    .findAll { ['reactor-core', 'reactor-netty-core'].contains(it.artifactId.text()) }
                     .each { it.parent().remove(it) }
->>>>>>> 0865a6a5
             }
         }
     }
