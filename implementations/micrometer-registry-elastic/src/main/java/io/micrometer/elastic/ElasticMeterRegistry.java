/*
 * Copyright 2017 VMware, Inc.
 *
 * Licensed under the Apache License, Version 2.0 (the "License");
 * you may not use this file except in compliance with the License.
 * You may obtain a copy of the License at
 *
 * https://www.apache.org/licenses/LICENSE-2.0
 *
 * Unless required by applicable law or agreed to in writing, software
 * distributed under the License is distributed on an "AS IS" BASIS,
 * WITHOUT WARRANTIES OR CONDITIONS OF ANY KIND, either express or implied.
 * See the License for the specific language governing permissions and
 * limitations under the License.
 */
package io.micrometer.elastic;

import io.micrometer.core.instrument.*;
import io.micrometer.core.instrument.distribution.HistogramSnapshot;
import io.micrometer.core.instrument.step.StepMeterRegistry;
import io.micrometer.core.instrument.util.MeterPartition;
import io.micrometer.core.instrument.util.NamedThreadFactory;
import io.micrometer.core.instrument.util.StringUtils;
import io.micrometer.core.ipc.http.HttpSender;
import io.micrometer.core.ipc.http.HttpUrlConnectionSender;
import io.micrometer.core.lang.NonNull;
import org.slf4j.Logger;
import org.slf4j.LoggerFactory;

import java.time.Instant;
import java.time.ZoneOffset;
import java.time.ZonedDateTime;
import java.time.format.DateTimeFormatter;
import java.util.ArrayList;
import java.util.Date;
import java.util.List;
import java.util.Optional;
import java.util.concurrent.ThreadFactory;
import java.util.concurrent.TimeUnit;
import java.util.function.Consumer;
import java.util.function.Function;
import java.util.regex.Matcher;
import java.util.regex.Pattern;

import static io.micrometer.core.instrument.util.StringEscapeUtils.escapeJson;
import static java.util.stream.Collectors.joining;

/**
 * {@link MeterRegistry} for Elasticsearch.
 *
 * @author Nicolas Portmann
 * @author Jon Schneider
 * @author Johnny Lim
 * @since 1.1.0
 * @implNote This implementation requires Elasticsearch 7 or above.
 */
public class ElasticMeterRegistry extends StepMeterRegistry {

    private static final ThreadFactory DEFAULT_THREAD_FACTORY = new NamedThreadFactory("elastic-metrics-publisher");
    static final DateTimeFormatter TIMESTAMP_FORMATTER = DateTimeFormatter.ISO_INSTANT;

    private static final String ES_METRICS_TEMPLATE = "/_template/metrics_template";

    private static final String TEMPLATE_PROPERTIES = "\"properties\": {\n" + "  \"name\": {\n"
            + "    \"type\": \"keyword\"\n" + "  },\n" + "  \"count\": {\n" + "    \"type\": \"double\",\n"
            + "    \"index\": false\n" + "  },\n" + "  \"value\": {\n" + "    \"type\": \"double\",\n"
            + "    \"index\": false\n" + "  },\n" + "  \"sum\": {\n" + "    \"type\": \"double\",\n"
            + "    \"index\": false\n" + "  },\n" + "  \"mean\": {\n" + "    \"type\": \"double\",\n"
            + "    \"index\": false\n" + "  },\n" + "  \"duration\": {\n" + "    \"type\": \"double\",\n"
            + "    \"index\": false\n" + "  },\n" + "  \"max\": {\n" + "    \"type\": \"double\",\n"
            + "    \"index\": false\n" + "  },\n" + "  \"total\": {\n" + "    \"type\": \"double\",\n"
            + "    \"index\": false\n" + "  },\n" + "  \"unknown\": {\n" + "    \"type\": \"double\",\n"
            + "    \"index\": false\n" + "  },\n" + "  \"active\": {\n" + "    \"type\": \"double\",\n"
            + "    \"index\": false\n" + "  }\n" + "}";

    private static final Function<String, String> TEMPLATE_BODY_AFTER_VERSION_7 = (indexPrefix) -> "{\n"
            + "  \"index_patterns\": [\"" + indexPrefix + "*\"],\n" + "  \"mappings\": {\n" + "    \"_source\": {\n"
            + "      \"enabled\": false\n" + "    },\n" + TEMPLATE_PROPERTIES + "  }\n" + "}";

    private static final Pattern MAJOR_VERSION_PATTERN = Pattern.compile("\"number\" *: *\"([\\d]+)");

    private static final String ERROR_RESPONSE_BODY_SIGNATURE = "\"errors\":true";

    private static final Pattern STATUS_CREATED_PATTERN = Pattern.compile("\"status\":201");

    private final Logger logger = LoggerFactory.getLogger(ElasticMeterRegistry.class);

    private final ElasticConfig config;

    private final HttpSender httpClient;

    private final DateTimeFormatter indexDateFormatter;

    private final String actionLine;

    private volatile boolean checkedForIndexTemplate;

    @SuppressWarnings("deprecation")
    public ElasticMeterRegistry(ElasticConfig config, Clock clock) {
        this(config, clock, DEFAULT_THREAD_FACTORY,
                new HttpUrlConnectionSender(config.connectTimeout(), config.readTimeout()));
    }

    /**
     * Create a new instance with given parameters.
     * @param config configuration to use
     * @param clock clock to use
     * @param threadFactory thread factory to use
     * @param httpClient http client to use
     * @since 1.2.1
     */
    protected ElasticMeterRegistry(ElasticConfig config, Clock clock, ThreadFactory threadFactory,
            HttpSender httpClient) {
        super(config, clock);
        config().namingConvention(new ElasticNamingConvention());
        this.config = config;
        indexDateFormatter = DateTimeFormatter.ofPattern(config.indexDateFormat());
        this.httpClient = httpClient;
        if (StringUtils.isNotEmpty(config.pipeline())) {
<<<<<<< HEAD
            actionLine = "{ \"create\" : {\"pipeline\":\"" + config.pipeline() + "\"} }\n";
        } else {
            actionLine = "{ \"create\" : {} }\n";
=======
            indexLine = "{ \"index\" : {\"pipeline\":\"" + config.pipeline() + "\"} }\n";
        }
        else {
            indexLine = "{ \"index\" : {} }\n";
>>>>>>> 312eddf6
        }

        start(threadFactory);
    }

    public static Builder builder(ElasticConfig config) {
        return new Builder(config);
    }

    private void createIndexTemplateIfNeeded() {
        if (checkedForIndexTemplate || !config.autoCreateIndex()) {
            return;
        }

        try {
            String uri = config.host() + ES_METRICS_TEMPLATE;
            if (connect(HttpSender.Method.HEAD, uri).send().onError(response -> {
                if (response.code() != 404) {
                    logger.error("could not create index in elastic (HTTP {}): {}", response.code(), response.body());
                }
            }).isSuccessful()) {
                checkedForIndexTemplate = true;
                logger.debug("metrics template already exists");
                return;
            }

            connect(HttpSender.Method.PUT, uri).withJsonContent(getTemplateBody()).send().onError(
                    response -> logger.error("failed to add metrics template to elastic: {}", response.body()));
        }
        catch (Throwable e) {
            logger.error("could not create index in elastic", e);
            return;
        }

        checkedForIndexTemplate = true;
    }

    private String getTemplateBody() {
        return TEMPLATE_BODY_AFTER_VERSION_7.apply(config.index() + config.indexDateSeparator());
    }

    private HttpSender.Request.Builder connect(HttpSender.Method method, String uri) {
        return authentication(this.httpClient.newRequest(uri).withMethod(method));
    }

    private HttpSender.Request.Builder authentication(HttpSender.Request.Builder request) {
        if (StringUtils.isNotBlank(config.apiKeyCredentials())) {
            return request.withAuthentication("ApiKey", config.apiKeyCredentials());
        }
        else {
            return request.withBasicAuthentication(config.userName(), config.password());
        }
    }

    @Override
    protected void publish() {
        createIndexTemplateIfNeeded();

        String uri = config.host() + "/" + indexName() + "/_bulk";
        for (List<Meter> batch : MeterPartition.partition(this, config.batchSize())) {
            try {
                String requestBody = batch.stream()
                        .map(m -> m.match(this::writeGauge, this::writeCounter, this::writeTimer, this::writeSummary,
                                this::writeLongTaskTimer, this::writeTimeGauge, this::writeFunctionCounter,
                                this::writeFunctionTimer, this::writeMeter))
                        .filter(Optional::isPresent).map(Optional::get).collect(joining("\n", "", "\n"));
                connect(HttpSender.Method.POST, uri).withJsonContent(requestBody).send().onSuccess(response -> {
                    int numberOfSentItems = batch.size();
                    String responseBody = response.body();
                    if (responseBody.contains(ERROR_RESPONSE_BODY_SIGNATURE)) {
                        int numberOfCreatedItems = countCreatedItems(responseBody);
                        logger.debug("failed metrics payload: {}", requestBody);
                        logger.error("failed to send metrics to elastic (sent {} metrics but created {} metrics): {}",
                                numberOfSentItems, numberOfCreatedItems, responseBody);
                    }
                    else {
                        logger.debug("successfully sent {} metrics to elastic", numberOfSentItems);
                    }
                }).onError(response -> {
                    logger.debug("failed metrics payload: {}", requestBody);
                    logger.error("failed to send metrics to elastic: {}", response.body());
                });
            }
            catch (Throwable e) {
                logger.error("failed to send metrics to elastic", e);
            }
        }
    }

    // VisibleForTesting
    static int getMajorVersion(String responseBody) {
        Matcher matcher = MAJOR_VERSION_PATTERN.matcher(responseBody);
        if (!matcher.find()) {
            throw new IllegalArgumentException("Unexpected response body: " + responseBody);
        }
        return Integer.parseInt(matcher.group(1));
    }

    // VisibleForTesting
    static int countCreatedItems(String responseBody) {
        Matcher matcher = STATUS_CREATED_PATTERN.matcher(responseBody);
        int count = 0;
        while (matcher.find()) {
            count++;
        }
        return count;
    }

    /**
     * Return index name.
     * @return index name.
     * @since 1.2.0
     */
    protected String indexName() {
        ZonedDateTime dt = ZonedDateTime.ofInstant(new Date(config().clock().wallTime()).toInstant(), ZoneOffset.UTC);
        return config.index() + config.indexDateSeparator() + indexDateFormatter.format(dt);
    }

    // VisibleForTesting
    Optional<String> writeCounter(Counter counter) {
        return writeCounter(counter, counter.count());
    }

    // VisibleForTesting
    Optional<String> writeFunctionCounter(FunctionCounter counter) {
        return writeCounter(counter, counter.count());
    }

    private Optional<String> writeCounter(Meter meter, double value) {
        if (Double.isFinite(value)) {
            return Optional.of(writeDocument(meter, builder -> {
                builder.append(",\"count\":").append(value);
            }));
        }
        return Optional.empty();
    }

    // VisibleForTesting
    Optional<String> writeGauge(Gauge gauge) {
        double value = gauge.value();
        if (Double.isFinite(value)) {
            return Optional.of(writeDocument(gauge, builder -> {
                builder.append(",\"value\":").append(value);
            }));
        }
        return Optional.empty();
    }

    // VisibleForTesting
    Optional<String> writeTimeGauge(TimeGauge gauge) {
        double value = gauge.value(getBaseTimeUnit());
        if (Double.isFinite(value)) {
            return Optional.of(writeDocument(gauge, builder -> {
                builder.append(",\"value\":").append(value);
            }));
        }
        return Optional.empty();
    }

    // VisibleForTesting
    Optional<String> writeFunctionTimer(FunctionTimer timer) {
        double sum = timer.totalTime(getBaseTimeUnit());
        double mean = timer.mean(getBaseTimeUnit());
        if (Double.isFinite(sum) && Double.isFinite(mean)) {
            return Optional.of(writeDocument(timer, builder -> {
                builder.append(",\"count\":").append(timer.count());
                builder.append(",\"sum\":").append(sum);
                builder.append(",\"mean\":").append(mean);
            }));
        }
        return Optional.empty();
    }

    // VisibleForTesting
    Optional<String> writeLongTaskTimer(LongTaskTimer timer) {
        return Optional.of(writeDocument(timer, builder -> {
            builder.append(",\"activeTasks\":").append(timer.activeTasks());
            builder.append(",\"duration\":").append(timer.duration(getBaseTimeUnit()));
        }));
    }

    // VisibleForTesting
    Optional<String> writeTimer(Timer timer) {
        return Optional.of(writeDocument(timer, builder -> {
            builder.append(",\"count\":").append(timer.count());
            builder.append(",\"sum\":").append(timer.totalTime(getBaseTimeUnit()));
            builder.append(",\"mean\":").append(timer.mean(getBaseTimeUnit()));
            builder.append(",\"max\":").append(timer.max(getBaseTimeUnit()));
        }));
    }

    // VisibleForTesting
    Optional<String> writeSummary(DistributionSummary summary) {
        HistogramSnapshot histogramSnapshot = summary.takeSnapshot();
        return Optional.of(writeDocument(summary, builder -> {
            builder.append(",\"count\":").append(histogramSnapshot.count());
            builder.append(",\"sum\":").append(histogramSnapshot.total());
            builder.append(",\"mean\":").append(histogramSnapshot.mean());
            builder.append(",\"max\":").append(histogramSnapshot.max());
        }));
    }

    // VisibleForTesting
    Optional<String> writeMeter(Meter meter) {
        Iterable<Measurement> measurements = meter.measure();
        List<String> names = new ArrayList<>();
        // Snapshot values should be used throughout this method as there are chances for
        // values to be changed in-between.
        List<Double> values = new ArrayList<>();
        for (Measurement measurement : measurements) {
            double value = measurement.getValue();
            if (!Double.isFinite(value)) {
                continue;
            }
            names.add(measurement.getStatistic().getTagValueRepresentation());
            values.add(value);
        }
        if (names.isEmpty()) {
            return Optional.empty();
        }
        return Optional.of(writeDocument(meter, builder -> {
            for (int i = 0; i < names.size(); i++) {
                builder.append(",\"").append(names.get(i)).append("\":\"").append(values.get(i)).append("\"");
            }
        }));
    }

    /**
     * Return formatted current timestamp.
     * @return formatted current timestamp
     * @since 1.2.0
     */
    protected String generateTimestamp() {
        return TIMESTAMP_FORMATTER.format(Instant.ofEpochMilli(config().clock().wallTime()));
    }

    // VisibleForTesting
    String writeDocument(Meter meter, Consumer<StringBuilder> consumer) {
        StringBuilder sb = new StringBuilder(actionLine);
        String timestamp = generateTimestamp();
        String name = getConventionName(meter.getId());
        String type = meter.getId().getType().toString().toLowerCase();
        sb.append("{\"").append(config.timestampFieldName()).append("\":\"").append(timestamp).append('"')
                .append(",\"name\":\"").append(escapeJson(name)).append('"').append(",\"type\":\"").append(type)
                .append('"');

        List<Tag> tags = getConventionTags(meter.getId());
        for (Tag tag : tags) {
            sb.append(",\"").append(escapeJson(tag.getKey())).append("\":\"").append(escapeJson(tag.getValue()))
                    .append('"');
        }

        consumer.accept(sb);
        sb.append('}');

        return sb.toString();
    }

    @Override
    @NonNull
    protected TimeUnit getBaseTimeUnit() {
        return TimeUnit.MILLISECONDS;
    }

    public static class Builder {

        private final ElasticConfig config;

        private Clock clock = Clock.SYSTEM;

        private ThreadFactory threadFactory = DEFAULT_THREAD_FACTORY;

        private HttpSender httpClient;

        @SuppressWarnings("deprecation")
        Builder(ElasticConfig config) {
            this.config = config;
            this.httpClient = new HttpUrlConnectionSender(config.connectTimeout(), config.readTimeout());
        }

        public Builder clock(Clock clock) {
            this.clock = clock;
            return this;
        }

        public Builder threadFactory(ThreadFactory threadFactory) {
            this.threadFactory = threadFactory;
            return this;
        }

        public Builder httpClient(HttpSender httpClient) {
            this.httpClient = httpClient;
            return this;
        }

        public ElasticMeterRegistry build() {
            return new ElasticMeterRegistry(config, clock, threadFactory, httpClient);
        }

    }

}<|MERGE_RESOLUTION|>--- conflicted
+++ resolved
@@ -117,16 +117,10 @@
         indexDateFormatter = DateTimeFormatter.ofPattern(config.indexDateFormat());
         this.httpClient = httpClient;
         if (StringUtils.isNotEmpty(config.pipeline())) {
-<<<<<<< HEAD
             actionLine = "{ \"create\" : {\"pipeline\":\"" + config.pipeline() + "\"} }\n";
-        } else {
+        }
+        else {
             actionLine = "{ \"create\" : {} }\n";
-=======
-            indexLine = "{ \"index\" : {\"pipeline\":\"" + config.pipeline() + "\"} }\n";
-        }
-        else {
-            indexLine = "{ \"index\" : {} }\n";
->>>>>>> 312eddf6
         }
 
         start(threadFactory);
