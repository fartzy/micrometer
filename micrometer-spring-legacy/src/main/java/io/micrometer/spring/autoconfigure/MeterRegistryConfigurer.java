--- conflicted
+++ resolved
@@ -44,24 +44,14 @@
 
     private final boolean addToGlobalRegistry;
 
-<<<<<<< HEAD
+    private final boolean hasCompositeMeterRegistry;
+
     MeterRegistryConfigurer(ObjectProvider<List<MeterRegistryCustomizer<?>>> customizers,
                             ObjectProvider<List<MeterFilter>> filters, ObjectProvider<List<MeterBinder>> binders,
-                            boolean addToGlobalRegistry) {
+                            boolean addToGlobalRegistry, boolean hasCompositeMeterRegistry) {
         this.customizers = customizers;
         this.filters = filters;
         this.binders = binders;
-=======
-    private final boolean hasCompositeMeterRegistry;
-
-    MeterRegistryConfigurer(Collection<MeterBinder> binders,
-                            Collection<MeterFilter> filters,
-                            Collection<MeterRegistryCustomizer<?>> customizers,
-                            boolean addToGlobalRegistry, boolean hasCompositeMeterRegistry) {
-        this.binders = (binders != null ? binders : Collections.emptyList());
-        this.filters = (filters != null ? filters : Collections.emptyList());
-        this.customizers = (customizers != null ? customizers : Collections.emptyList());
->>>>>>> 3e14699a
         this.addToGlobalRegistry = addToGlobalRegistry;
         this.hasCompositeMeterRegistry = hasCompositeMeterRegistry;
     }
