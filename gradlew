--- conflicted
+++ resolved
@@ -55,7 +55,7 @@
 #       Darwin, MinGW, and NonStop.
 #
 #   (3) This script is generated from the Groovy template
-#       https://github.com/gradle/gradle/blob/master/subprojects/plugins/src/main/resources/org/gradle/api/internal/plugins/unixStartScript.txt
+#       https://github.com/gradle/gradle/blob/HEAD/subprojects/plugins/src/main/resources/org/gradle/api/internal/plugins/unixStartScript.txt
 #       within the Gradle project.
 #
 #       You can find Gradle at https://github.com/gradle/gradle/.
@@ -80,10 +80,10 @@
     esac
 done
 
+# This is normally unused
+# shellcheck disable=SC2034
+APP_BASE_NAME=${0##*/}
 APP_HOME=$( cd "${APP_HOME:-./}" && pwd -P ) || exit
-
-APP_NAME="Gradle"
-APP_BASE_NAME=${0##*/}
 
 # Add default JVM options here. You can also use JAVA_OPTS and GRADLE_OPTS to pass JVM options to this script.
 DEFAULT_JVM_OPTS='"-Xmx64m" "-Xms64m"'
@@ -143,22 +143,16 @@
 if ! "$cygwin" && ! "$darwin" && ! "$nonstop" ; then
     case $MAX_FD in #(
       max*)
-<<<<<<< HEAD
-=======
         # In POSIX sh, ulimit -H is undefined. That's why the result is checked to see if it worked.
         # shellcheck disable=SC3045
->>>>>>> 85170251
         MAX_FD=$( ulimit -H -n ) ||
             warn "Could not query maximum file descriptor limit"
     esac
     case $MAX_FD in  #(
       '' | soft) :;; #(
       *)
-<<<<<<< HEAD
-=======
         # In POSIX sh, ulimit -n is undefined. That's why the result is checked to see if it worked.
         # shellcheck disable=SC3045
->>>>>>> 85170251
         ulimit -n "$MAX_FD" ||
             warn "Could not set maximum file descriptor limit to $MAX_FD"
     esac
