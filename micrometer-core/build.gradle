--- conflicted
+++ resolved
@@ -47,13 +47,8 @@
     compile 'org.apache.logging.log4j:log4j-core:2.+', optional
 
     // reactor
-<<<<<<< HEAD
     compile 'io.projectreactor:reactor-core:latest.release', optional
-    compile 'io.projectreactor.netty:reactor-netty:latest.release', optional
-=======
-    compile 'io.projectreactor:reactor-core:3.2.12.RELEASE', optional
     compile 'io.projectreactor.netty:reactor-netty:0.8.6.RELEASE', optional
->>>>>>> 1082d2b1
 
     // @Timed AOP
     compile 'org.aspectj:aspectjweaver:1.8.+', optional
