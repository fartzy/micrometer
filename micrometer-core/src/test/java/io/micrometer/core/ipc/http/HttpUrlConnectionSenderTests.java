--- conflicted
+++ resolved
@@ -30,11 +30,7 @@
     HttpSender httpSender = new HttpUrlConnectionSender();
 
     @Test
-<<<<<<< HEAD
-    void customReadTimeoutHonored(WireMockRuntimeInfo wmInfo) throws Throwable {
-=======
     void customReadTimeoutHonored(WireMockRuntimeInfo wmInfo) {
->>>>>>> a6d9c977
         this.httpSender = new HttpUrlConnectionSender(Duration.ofSeconds(1), Duration.ofMillis(1));
         stubFor(any(urlEqualTo("/metrics")).willReturn(ok().withFixedDelay(5)));
 
