--- conflicted
+++ resolved
@@ -31,11 +31,7 @@
     HttpSender httpSender = new OkHttpSender();
 
     @Test
-<<<<<<< HEAD
-    void customReadTimeoutHonored(WireMockRuntimeInfo wmInfo) throws Throwable {
-=======
     void customReadTimeoutHonored(WireMockRuntimeInfo wmInfo) {
->>>>>>> a6d9c977
         this.httpSender = new OkHttpSender(new OkHttpClient.Builder().readTimeout(1, TimeUnit.MILLISECONDS).build());
         stubFor(any(urlEqualTo("/metrics")).willReturn(ok().withFixedDelay(5)));
 
