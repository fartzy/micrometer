--- conflicted
+++ resolved
@@ -69,13 +69,9 @@
     private final Supplier<Map<MetricName, ? extends Metric>> metricsSupplier;
     private final Iterable<Tag> extraTags;
     private final Duration refreshInterval;
-<<<<<<< HEAD
-    private final ScheduledExecutorService scheduler = Executors.newSingleThreadScheduledExecutor();
+    private final ScheduledExecutorService scheduler = Executors.newSingleThreadScheduledExecutor(new DaemonThreadFactory());
 
     @Nullable
-=======
-    private final ScheduledExecutorService scheduler = Executors.newSingleThreadScheduledExecutor(new DaemonThreadFactory());
->>>>>>> 60cc731b
     private Iterable<Tag> commonTags;
 
     /**
