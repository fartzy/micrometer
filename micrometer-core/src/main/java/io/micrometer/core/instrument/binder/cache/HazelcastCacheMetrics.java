--- conflicted
+++ resolved
@@ -34,12 +34,8 @@
  */
 @NonNullApi
 @NonNullFields
-<<<<<<< HEAD
 public class HazelcastCacheMetrics extends CacheMeterBinder<Object> {
-=======
-public class HazelcastCacheMetrics extends CacheMeterBinder {
-
->>>>>>> 4f3cf5ac
+
     private final HazelcastIMapAdapter cache;
 
     /**
@@ -81,7 +77,7 @@
     @Override
     protected Long size() {
         LocalMapStats localMapStats = cache.getLocalMapStats();
-        if ( localMapStats != null ) {
+        if (localMapStats != null) {
             return localMapStats.getOwnedEntryCount();
         }
 
@@ -131,25 +127,31 @@
 
     @Override
     protected void bindImplementationSpecificMetrics(MeterRegistry registry) {
-        Gauge.builder("cache.entries", cache, cache -> getDouble(cache.getLocalMapStats(), LocalMapStats::getBackupEntryCount))
+        Gauge.builder("cache.entries", cache,
+                cache -> getDouble(cache.getLocalMapStats(), LocalMapStats::getBackupEntryCount))
                 .tags(getTagsWithCacheName()).tag("ownership", "backup")
                 .description("The number of backup entries held by this member").register(registry);
 
-        Gauge.builder("cache.entries", cache, cache -> getDouble(cache.getLocalMapStats(), LocalMapStats::getOwnedEntryCount))
+        Gauge.builder("cache.entries", cache,
+                cache -> getDouble(cache.getLocalMapStats(), LocalMapStats::getOwnedEntryCount))
                 .tags(getTagsWithCacheName()).tag("ownership", "owned")
                 .description("The number of owned entries held by this member").register(registry);
 
-        Gauge.builder("cache.entry.memory", cache, cache -> getDouble(cache.getLocalMapStats(), LocalMapStats::getBackupEntryMemoryCost))
+        Gauge.builder("cache.entry.memory", cache,
+                cache -> getDouble(cache.getLocalMapStats(), LocalMapStats::getBackupEntryMemoryCost))
                 .tags(getTagsWithCacheName()).tag("ownership", "backup")
                 .description("Memory cost of backup entries held by this member").baseUnit(BaseUnits.BYTES)
                 .register(registry);
 
-        Gauge.builder("cache.entry.memory", cache, cache -> getDouble(cache.getLocalMapStats(), LocalMapStats::getOwnedEntryMemoryCost))
+        Gauge.builder("cache.entry.memory", cache,
+                cache -> getDouble(cache.getLocalMapStats(), LocalMapStats::getOwnedEntryMemoryCost))
                 .tags(getTagsWithCacheName()).tag("ownership", "owned")
                 .description("Memory cost of owned entries held by this member").baseUnit(BaseUnits.BYTES)
                 .register(registry);
 
-        FunctionCounter.builder("cache.partition.gets", cache, cache -> getDouble(cache.getLocalMapStats(), LocalMapStats::getGetOperationCount))
+        FunctionCounter
+                .builder("cache.partition.gets", cache,
+                        cache -> getDouble(cache.getLocalMapStats(), LocalMapStats::getGetOperationCount))
                 .tags(getTagsWithCacheName())
                 .description("The total number of get operations executed against this partition").register(registry);
 
@@ -164,38 +166,27 @@
     private void nearCacheMetrics(MeterRegistry registry) {
         LocalMapStats localMapStats = cache.getLocalMapStats();
         if (localMapStats != null && localMapStats.getNearCacheStats() != null) {
-            Gauge.builder("cache.near.requests", cache, cache -> getDouble(cache.getLocalMapStats(), (stats) -> stats.getNearCacheStats().getHits()))
+            Gauge.builder("cache.near.requests", cache,
+                    cache -> getDouble(cache.getLocalMapStats(), (stats) -> stats.getNearCacheStats().getHits()))
                     .tags(getTagsWithCacheName()).tag("result", "hit")
                     .description("The number of hits (reads) of near cache entries owned by this member")
                     .register(registry);
 
-<<<<<<< HEAD
-            Gauge.builder("cache.near.requests", cache, cache -> getDouble(cache.getLocalMapStats(), (stats) -> stats.getNearCacheStats().getMisses()))
+            Gauge.builder("cache.near.requests", cache,
+                    cache -> getDouble(cache.getLocalMapStats(), (stats) -> stats.getNearCacheStats().getMisses()))
                     .tags(getTagsWithCacheName()).tag("result", "miss")
                     .description("The number of hits (reads) of near cache entries owned by this member")
                     .register(registry);
 
-            Gauge.builder("cache.near.evictions", cache, cache -> getDouble(cache.getLocalMapStats(), (stats) -> stats.getNearCacheStats().getEvictions()))
+            Gauge.builder("cache.near.evictions", cache,
+                    cache -> getDouble(cache.getLocalMapStats(), (stats) -> stats.getNearCacheStats().getEvictions()))
                     .tags(getTagsWithCacheName())
                     .description("The number of evictions of near cache entries owned by this member")
                     .register(registry);
 
-            Gauge.builder("cache.near.persistences", cache, cache -> getDouble(cache.getLocalMapStats(), (stats) -> stats.getNearCacheStats().getPersistenceCount()))
-=======
-            Gauge.builder("cache.near.requests", cache,
-                    cache -> cache.getLocalMapStats().getNearCacheStats().getMisses()).tags(getTagsWithCacheName())
-                    .tag("result", "miss")
-                    .description("The number of hits (reads) of near cache entries owned by this member")
-                    .register(registry);
-
-            Gauge.builder("cache.near.evictions", cache,
-                    cache -> cache.getLocalMapStats().getNearCacheStats().getEvictions()).tags(getTagsWithCacheName())
-                    .description("The number of evictions of near cache entries owned by this member")
-                    .register(registry);
-
             Gauge.builder("cache.near.persistences", cache,
-                    cache -> cache.getLocalMapStats().getNearCacheStats().getPersistenceCount())
->>>>>>> 4f3cf5ac
+                    cache -> getDouble(cache.getLocalMapStats(),
+                            (stats) -> stats.getNearCacheStats().getPersistenceCount()))
                     .tags(getTagsWithCacheName())
                     .description("The number of Near Cache key persistences (when the pre-load feature is enabled)")
                     .register(registry);
@@ -203,48 +194,26 @@
     }
 
     private void timings(MeterRegistry registry) {
-<<<<<<< HEAD
         FunctionTimer.builder("cache.gets.latency", cache,
                 cache -> getLong(cache.getLocalMapStats(), LocalMapStats::getGetOperationCount),
                 cache -> getDouble(cache.getLocalMapStats(), LocalMapStats::getTotalGetLatency), TimeUnit.MILLISECONDS)
-                .tags(getTagsWithCacheName())
-                .description("Cache gets")
-                .register(registry);
+                .tags(getTagsWithCacheName()).description("Cache gets").register(registry);
 
         FunctionTimer.builder("cache.puts.latency", cache,
                 cache -> getLong(cache.getLocalMapStats(), LocalMapStats::getPutOperationCount),
                 cache -> getDouble(cache.getLocalMapStats(), LocalMapStats::getTotalPutLatency), TimeUnit.MILLISECONDS)
-                .tags(getTagsWithCacheName())
-                .description("Cache puts")
-                .register(registry);
-
-        FunctionTimer.builder("cache.removals.latency", cache,
-                cache -> getLong(cache.getLocalMapStats(), LocalMapStats::getRemoveOperationCount),
-                cache -> getDouble(cache.getLocalMapStats(), LocalMapStats::getTotalRemoveLatency), TimeUnit.MILLISECONDS)
-                .tags(getTagsWithCacheName())
-                .description("Cache removals")
-                .register(registry);
+                .tags(getTagsWithCacheName()).description("Cache puts").register(registry);
+
+        FunctionTimer
+                .builder("cache.removals.latency", cache,
+                        cache -> getLong(cache.getLocalMapStats(), LocalMapStats::getRemoveOperationCount),
+                        cache -> getDouble(cache.getLocalMapStats(), LocalMapStats::getTotalRemoveLatency),
+                        TimeUnit.MILLISECONDS)
+                .tags(getTagsWithCacheName()).description("Cache removals").register(registry);
     }
 
     private long getLong(LocalMapStats localMapStats, ToLongFunction<LocalMapStats> function) {
         return localMapStats != null ? function.applyAsLong(localMapStats) : 0L;
     }
-=======
-        FunctionTimer
-                .builder("cache.gets.latency", cache, cache -> cache.getLocalMapStats().getGetOperationCount(),
-                        cache -> cache.getLocalMapStats().getTotalGetLatency(), TimeUnit.MILLISECONDS)
-                .tags(getTagsWithCacheName()).description("Cache gets").register(registry);
-
-        FunctionTimer
-                .builder("cache.puts.latency", cache, cache -> cache.getLocalMapStats().getPutOperationCount(),
-                        cache -> cache.getLocalMapStats().getTotalPutLatency(), TimeUnit.MILLISECONDS)
-                .tags(getTagsWithCacheName()).description("Cache puts").register(registry);
-
-        FunctionTimer
-                .builder("cache.removals.latency", cache, cache -> cache.getLocalMapStats().getRemoveOperationCount(),
-                        cache -> cache.getLocalMapStats().getTotalRemoveLatency(), TimeUnit.MILLISECONDS)
-                .tags(getTagsWithCacheName()).description("Cache removals").register(registry);
-    }
-
->>>>>>> 4f3cf5ac
+
 }